{
  "name": "solve-triangle",
<<<<<<< HEAD
  "version": "1.0.3",
=======
  "version": "1.0.2",
>>>>>>> 0f27b962
  "main": "index.js",
  "type": "module",
  "scripts": {
    "test": "echo \"Error: no test specified\" && exit 1"
  },
  "author": "Michael Meigel",
  "repository": "github:mmeigel86/solve-triangle",
  "license": "MIT",
  "keywords": [
    "trigonometry",
    "triangle"
  ],
  "description": "Triangle solver. Calculates side lengths, angle values, area, centroid, incircle, circumcircle and altitudes."
}<|MERGE_RESOLUTION|>--- conflicted
+++ resolved
@@ -1,10 +1,6 @@
 {
   "name": "solve-triangle",
-<<<<<<< HEAD
   "version": "1.0.3",
-=======
-  "version": "1.0.2",
->>>>>>> 0f27b962
   "main": "index.js",
   "type": "module",
   "scripts": {
